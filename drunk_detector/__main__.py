--- conflicted
+++ resolved
@@ -305,14 +305,11 @@
     def train_svm(self):
         svc = SVC()
         svc.fit(self.train_X_2d, self.train_y)
-<<<<<<< HEAD
-        pred_y = svc.predict(self.val_X_2d)
-        print('svm accuracy:', accuracy_score(self.val_y, pred_y))
-=======
+
         # pred_y = svc.predict(self.val_X_2d)
         # print('svm accuracy:', accuracy_score(self.val_y, pred_y))
         return svc
->>>>>>> 398822d2
+
 
     def prepare_data_cnn(self):
         assert self.args.data_mode == 'sum', \
@@ -433,7 +430,7 @@
         print('CNN accuracy:', accuracy_score(self.test_y, pred_y))
         print('CNN confusion matrix\n', confusion_matrix(self.test_y, pred_y))
 
-<<<<<<< HEAD
+
 
     # Determine if a prediction is statistically significantly better than predicting all drunk
     def test_model_significance(self, pred_y):
@@ -453,11 +450,11 @@
             correct.append(int(true==pred))
             model_name.append('drunk')
 
-        anova_dict = {'Correct/Incorrect':correct,'Test_ID':subject,'Model_Name':model_name}
-        anova_df = pd.DataFrame(anova_dict)
-
-        anovarm = AnovaRM(data=anova_df, depvar='Correct/Incorrect', subject='Test_ID', within=['Model_Name'])
-        fit = anovarm.fit()
+        anova_dict = {'Correct/Incorrect':correct,'Test_ID':subject,'Model_Name':model_name}
+        anova_df = pd.DataFrame(anova_dict)
+
+        anovarm = AnovaRM(data=anova_df, depvar='Correct/Incorrect', subject='Test_ID', within=['Model_Name'])
+        fit = anovarm.fit()
         print(fit.summary())
 
 
@@ -469,25 +466,12 @@
         print('CNN accuracy:', accuracy_score(self.test_y, pred_y))
         print('CNN confusion matrix\n', confusion_matrix(self.test_y, pred_y))
         self.test_model_significance(pred_y)
-=======
-    def test_best_model(self):
-        self.prepare_data_cnn()
-
-        model = load_model('models/best.hdf5')
-        pred_y = model.predict_classes(cnn_data(self.test_X))
-        print('CNN accuracy:', accuracy_score(self.test_y, pred_y))
-        print('CNN confusion matrix\n', confusion_matrix(self.test_y, pred_y))
->>>>>>> 398822d2
+
 
 
     # Convolutional Neural Network hyperparameter tuning
     def train_cnn_hyperparameters(self):
         self.prepare_data_cnn()
-<<<<<<< HEAD
-
-        curr_datetime = datetime.datetime.now().strftime('%Y-%m-%d_%H-%M-%S')
-=======
->>>>>>> 398822d2
 
         curr_datetime = datetime.datetime.now().strftime('%Y-%m-%d_%H-%M-%S')
         x, y = self.train_X.shape[1:]
@@ -528,20 +512,12 @@
             NAME = f'n_clayers={num_convlayers},clayer_sz={convlayer_size},n_dlayers={num_denselayers},dlayer_sz={denselayer_size},lr={learning_rate},bat_size={batch_size}'
             tensorboard = TensorBoard(log_dir=f'logs/{NAME}')
 
-<<<<<<< HEAD
 #             save_best_model_loss = ModelCheckpoint(NAME + "val_loss={val_loss:.4f}.hdf5",
-=======
-#             save_best_model_loss = ModelCheckpoint("val_loss={val_loss:.4f}"+f"{NAME}.hdf5",
->>>>>>> 398822d2
 #                                                   monitor='val_loss',
 #                                                   verbose=0, save_best_only=True,
 #                                                   save_weights_only=False,
 #                                                   mode='auto', save_freq='epoch')
-<<<<<<< HEAD
 #             save_best_model_acc = tf.keras.callbacks.ModelCheckpoint(NAME + "val_acc={val_accuracy:.4f}.hdf5",
-=======
-#             save_best_model_acc = tf.keras.callbacks.ModelCheckpoint("val_acc={val_accuracy:.4f}"+f"{NAME}.hdf5",
->>>>>>> 398822d2
 #                                                      monitor='val_accuracy',
 #                                                      verbose=0, save_best_only=True,
 #                                                      save_weights_only=False,
@@ -595,12 +571,9 @@
                       use_multiprocessing=True,
                       callbacks=[tensorboard, early_stopping])
 
-<<<<<<< HEAD
             save_model(model, NAME + f'FINAL-test_acc={model.evaluate(cnn_data(self.test_X),self.test_y)[1]}.hdf5')
 
 
-=======
->>>>>>> 398822d2
 
 # Shuffles a pair of equal size arrays in the same random order
 # Returns a tuple of shuffled arrays
